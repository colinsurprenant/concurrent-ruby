require 'simplecov'
require 'coveralls'

SimpleCov.formatter = SimpleCov::Formatter::MultiFormatter[
    SimpleCov::Formatter::HTMLFormatter,
    Coveralls::SimpleCov::Formatter
]

SimpleCov.start do
  project_name 'concurrent-ruby'
  add_filter '/build-tests/'
  add_filter '/coverage/'
  add_filter '/doc/'
  add_filter '/examples/'
  add_filter '/pkg/'
  add_filter '/spec/'
  add_filter '/tasks/'
  add_filter '/yard-template/'
  add_filter '/yardoc/'
end

$VERBOSE = nil # suppress our deprecation warnings
require 'concurrent'
require 'concurrent-edge'

<<<<<<< HEAD
logger       = Logger.new($stderr)
logger.level = Logger::WARN

logger.formatter = lambda do |severity, datetime, progname, msg|
  format "[%s] %5s -- %s: %s\n",
         datetime.strftime('%Y-%m-%d %H:%M:%S.%L'),
         severity,
         progname,
         msg
end

Concurrent.configuration.logger = lambda do |level, progname, message = nil, &block|
=======
logger                          = Logger.new($stderr)
logger.level                    = Logger::WARN
Concurrent.global_logger = lambda do |level, progname, message = nil, &block|
>>>>>>> 2be2f433
  logger.add level, message, progname, &block
end

# import all the support files
Dir[File.join(File.dirname(__FILE__), 'support/**/*.rb')].each { |f| require File.expand_path(f) }

RSpec.configure do |config|
  #config.raise_errors_for_deprecations!
  config.order = 'random'

  config.before(:each) do
    #TODO: Better configuration management in individual test suites
    reset_gem_configuration
  end

  config.after(:each) do
    #TODO: Better thread management in individual test suites
    kill_rogue_threads(false)
  end
end<|MERGE_RESOLUTION|>--- conflicted
+++ resolved
@@ -23,7 +23,6 @@
 require 'concurrent'
 require 'concurrent-edge'
 
-<<<<<<< HEAD
 logger       = Logger.new($stderr)
 logger.level = Logger::WARN
 
@@ -35,12 +34,7 @@
          msg
 end
 
-Concurrent.configuration.logger = lambda do |level, progname, message = nil, &block|
-=======
-logger                          = Logger.new($stderr)
-logger.level                    = Logger::WARN
 Concurrent.global_logger = lambda do |level, progname, message = nil, &block|
->>>>>>> 2be2f433
   logger.add level, message, progname, &block
 end
 
